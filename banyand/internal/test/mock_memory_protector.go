// Licensed to Apache Software Foundation (ASF) under one or more contributor
// license agreements. See the NOTICE file distributed with
// this work for additional information regarding copyright
// ownership. Apache Software Foundation (ASF) licenses this file to you under
// the Apache License, Version 2.0 (the "License"); you may
// not use this file except in compliance with the License.
// You may obtain a copy of the License at
//
//     http://www.apache.org/licenses/LICENSE-2.0
//
// Unless required by applicable law or agreed to in writing,
// software distributed under the License is distributed on an
// "AS IS" BASIS, WITHOUT WARRANTIES OR CONDITIONS OF ANY
// KIND, either express or implied.  See the License for the
// specific language governing permissions and limitations
// under the License.

// Package test provides mock implementations for testing.
package test

import (
	"context"

	"github.com/apache/skywalking-banyandb/pkg/run"
)

// MockMemoryProtector is a mock implementation of a memory protector.
type MockMemoryProtector struct {
	acquireErr          error
	limit               uint64
	ExpectQuotaExceeded bool
}

// AvailableBytes returns a mocked available memory size.
func (f *MockMemoryProtector) AvailableBytes() int64 {
	if f.ExpectQuotaExceeded {
		return 10
	}
	return 10000
}

// GetLimit returns the mocked memory limit.
func (f *MockMemoryProtector) GetLimit() uint64 {
	return f.limit
}

// AcquireResource simulates acquiring memory resources.
func (f *MockMemoryProtector) AcquireResource(_ context.Context, _ uint64) error {
	return f.acquireErr
}

<<<<<<< HEAD
// ShouldApplyFadvis always returns false for testing.
func (f *MockMemoryProtector) ShouldApplyFadvis(_ int64) bool {
	return false
}

// ShouldCache always returns true for testing.
func (f *MockMemoryProtector) ShouldCache(_ string) bool {
	return true
}

=======
// ShouldCache always returns false for testing.
func (f *MockMemoryProtector) ShouldCache(_ int64) bool {
	return false
}

>>>>>>> 79f82fa2
// Name returns the name of the mock memory protector.
func (f *MockMemoryProtector) Name() string {
	return "mock-memory-protector"
}

// FlagSet returns a new flag set for the mock memory protector.
func (f *MockMemoryProtector) FlagSet() *run.FlagSet {
	return run.NewFlagSet("mock-memory-protector")
}

// Validate validates the mock configuration.
func (f *MockMemoryProtector) Validate() error {
	return nil
}

// PreRun is a no-op setup for the mock.
func (f *MockMemoryProtector) PreRun(_ context.Context) error {
	return nil
}

// GracefulStop simulates graceful shutdown.
func (f *MockMemoryProtector) GracefulStop() {
	// no-op for test
}

// Serve immediately returns a closed stop channel.
func (f *MockMemoryProtector) Serve() run.StopNotify {
	ch := make(chan struct{})
	close(ch)
	return ch
}<|MERGE_RESOLUTION|>--- conflicted
+++ resolved
@@ -49,24 +49,11 @@
 	return f.acquireErr
 }
 
-<<<<<<< HEAD
-// ShouldApplyFadvis always returns false for testing.
-func (f *MockMemoryProtector) ShouldApplyFadvis(_ int64) bool {
-	return false
-}
-
-// ShouldCache always returns true for testing.
-func (f *MockMemoryProtector) ShouldCache(_ string) bool {
-	return true
-}
-
-=======
 // ShouldCache always returns false for testing.
 func (f *MockMemoryProtector) ShouldCache(_ int64) bool {
 	return false
 }
 
->>>>>>> 79f82fa2
 // Name returns the name of the mock memory protector.
 func (f *MockMemoryProtector) Name() string {
 	return "mock-memory-protector"
