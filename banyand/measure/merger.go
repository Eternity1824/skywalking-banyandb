// Licensed to Apache Software Foundation (ASF) under one or more contributor
// license agreements. See the NOTICE file distributed with
// this work for additional information regarding copyright
// ownership. Apache Software Foundation (ASF) licenses this file to you under
// the Apache License, Version 2.0 (the "License"); you may
// not use this file except in compliance with the License.
// You may obtain a copy of the License at
//
//     http://www.apache.org/licenses/LICENSE-2.0
//
// Unless required by applicable law or agreed to in writing,
// software distributed under the License is distributed on an
// "AS IS" BASIS, WITHOUT WARRANTIES OR CONDITIONS OF ANY
// KIND, either express or implied.  See the License for the
// specific language governing permissions and limitations
// under the License.

package measure

import (
	"errors"
	"fmt"
	"sync/atomic"
	"time"

	"github.com/dustin/go-humanize"

	"github.com/apache/skywalking-banyandb/pkg/cgroups"
	"github.com/apache/skywalking-banyandb/pkg/encoding"
	"github.com/apache/skywalking-banyandb/pkg/fs"
	"github.com/apache/skywalking-banyandb/pkg/watcher"
)

var mergeMaxConcurrencyCh = make(chan struct{}, cgroups.CPUs())

func (tst *tsTable) mergeLoop(merges chan *mergerIntroduction, flusherNotifier watcher.Channel) {
	defer tst.loopCloser.Done()

	var epoch uint64

	ew := flusherNotifier.Add(0, tst.loopCloser.CloseNotify())
	if ew == nil {
		return
	}

	var pwsChunk []*partWrapper

	for {
		select {
		case <-tst.loopCloser.CloseNotify():
			return
		case <-ew.Watch():
			if func() bool {
				curSnapshot := tst.currentSnapshot()
				if curSnapshot == nil {
					return false
				}
				defer curSnapshot.decRef()
				if curSnapshot.epoch != epoch {
					select {
					case mergeMaxConcurrencyCh <- struct{}{}:
						defer func() {
							<-mergeMaxConcurrencyCh
						}()
					case <-tst.loopCloser.CloseNotify():
						return true
					}
					tst.incTotalMergeLoopStarted(1)
					defer tst.incTotalMergeLoopFinished(1)
					var err error
					if pwsChunk, err = tst.mergeSnapshot(curSnapshot, merges, pwsChunk[:0]); err != nil {
						if errors.Is(err, errClosed) {
							return true
						}
						tst.l.Logger.Warn().Err(err).Msgf("cannot merge snapshot: %d", curSnapshot.epoch)
						tst.incTotalMergeLoopErr(1)
						return false
					}
					epoch = curSnapshot.epoch
				}
				ew = flusherNotifier.Add(epoch, tst.loopCloser.CloseNotify())
				return ew == nil
			}() {
				return
			}
		}
	}
}

func (tst *tsTable) mergeSnapshot(curSnapshot *snapshot, merges chan *mergerIntroduction, dst []*partWrapper) ([]*partWrapper, error) {
	freeDiskSize := tst.freeDiskSpace(tst.root)
	var toBeMerged map[uint64]struct{}
	dst, toBeMerged = tst.getPartsToMerge(curSnapshot, freeDiskSize, dst)
	if len(dst) < 2 {
		return nil, nil
	}
	if _, err := tst.mergePartsThenSendIntroduction(snapshotCreatorMerger, dst,
		toBeMerged, merges, tst.loopCloser.CloseNotify(), "file"); err != nil {
		return dst, err
	}
	return dst, nil
}

func (tst *tsTable) mergePartsThenSendIntroduction(creator snapshotCreator, parts []*partWrapper, merged map[uint64]struct{}, merges chan *mergerIntroduction,
	closeCh <-chan struct{}, typ string,
) (*partWrapper, error) {
	reservedSpace := tst.reserveSpace(parts)
	defer releaseDiskSpace(reservedSpace)
	start := time.Now()
	newPart, err := tst.mergeParts(tst.fileSystem, closeCh, parts, atomic.AddUint64(&tst.curPartID, 1), tst.root)
	if err != nil {
		return nil, err
	}
	elapsed := time.Since(start)
	tst.incTotalMergeLatency(elapsed.Seconds(), typ)
	tst.incTotalMerged(1, typ)
	tst.incTotalMergedParts(len(parts), typ)
	if elapsed > 30*time.Second {
		var totalCount uint64
		for _, pw := range parts {
			totalCount += pw.p.partMetadata.TotalCount
		}
		tst.l.Warn().
			Uint64("beforeTotalCount", totalCount).
			Uint64("afterTotalCount", newPart.p.partMetadata.TotalCount).
			Int("beforePartCount", len(parts)).
			Dur("elapsed", elapsed).
			Msg("background merger takes too long")
	} else if snapshotCreatorMerger == creator && tst.l.Info().Enabled() && len(parts) > 2 {
		var minSize, maxSize, totalSize, totalCount uint64
		for _, pw := range parts {
			totalCount += pw.p.partMetadata.TotalCount
			totalSize += pw.p.partMetadata.CompressedSizeBytes
			if minSize == 0 || minSize > pw.p.partMetadata.CompressedSizeBytes {
				minSize = pw.p.partMetadata.CompressedSizeBytes
			}
			if maxSize < pw.p.partMetadata.CompressedSizeBytes {
				maxSize = pw.p.partMetadata.CompressedSizeBytes
			}
		}
		if totalSize > 10<<20 && minSize*uint64(len(parts)) < maxSize {
			// it's a unbalanced merge. but it's ok when the size is small.
			tst.l.Info().
				Str("beforeTotalCount", humanize.Comma(int64(totalCount))).
				Str("afterTotalCount", humanize.Comma(int64(newPart.p.partMetadata.TotalCount))).
				Int("beforePartCount", len(parts)).
				Str("minSize", humanize.IBytes(minSize)).
				Str("maxSize", humanize.IBytes(maxSize)).
				Dur("elapsedMS", elapsed).
				Msg("background merger merges unbalanced parts")
		}
	}

	mi := generateMergerIntroduction()
	defer releaseMergerIntroduction(mi)
	mi.creator = creator
	mi.newPart = newPart
	mi.merged = merged
	mi.applied = make(chan struct{})
	select {
	case merges <- mi:
	case <-tst.loopCloser.CloseNotify():
		return newPart, errClosed
	}
	select {
	case <-mi.applied:
	case <-tst.loopCloser.CloseNotify():
		return newPart, errClosed
	}
	return newPart, nil
}

func (tst *tsTable) freeDiskSpace(path string) uint64 {
	free := tst.fileSystem.MustGetFreeSpace(path)
	reserved := atomic.LoadUint64(&reservedDiskSpace)
	if free < reserved {
		return 0
	}
	return free - reserved
}

func (tst *tsTable) tryReserveDiskSpace(n uint64) bool {
	available := tst.fileSystem.MustGetFreeSpace(tst.root)
	reserved := reserveDiskSpace(n)
	if available > reserved {
		return true
	}
	releaseDiskSpace(n)
	return false
}

func reserveDiskSpace(n uint64) uint64 {
	return atomic.AddUint64(&reservedDiskSpace, n)
}

func releaseDiskSpace(n uint64) {
	atomic.AddUint64(&reservedDiskSpace, ^(n - 1))
}

var reservedDiskSpace uint64

func (tst *tsTable) getPartsToMerge(snapshot *snapshot, freeDiskSize uint64, dst []*partWrapper) ([]*partWrapper, map[uint64]struct{}) {
	var parts []*partWrapper

	for _, pw := range snapshot.parts {
		if pw.mp != nil || pw.p.partMetadata.TotalCount < 1 {
			continue
		}
		parts = append(parts, pw)
	}

	dst = tst.option.mergePolicy.getPartsToMerge(dst, parts, freeDiskSize)
	if len(dst) == 0 {
		return nil, nil
	}

	toBeMerged := make(map[uint64]struct{})
	for _, pw := range dst {
		toBeMerged[pw.ID()] = struct{}{}
	}
	return dst, toBeMerged
}

func (tst *tsTable) reserveSpace(parts []*partWrapper) uint64 {
	var needSize uint64
	for i := range parts {
		needSize += parts[i].p.partMetadata.CompressedSizeBytes
	}
	if tst.tryReserveDiskSpace(needSize) {
		return needSize
	}
	return 0
}

var errNoPartToMerge = fmt.Errorf("no part to merge")

func (tst *tsTable) mergeParts(fileSystem fs.FileSystem, closeCh <-chan struct{}, parts []*partWrapper, partID uint64, root string) (*partWrapper, error) {
	if len(parts) == 0 {
		return nil, errNoPartToMerge
	}
	dstPath := partPath(root, partID)
	var totalSize int64
	pii := make([]*partMergeIter, 0, len(parts))
	for i := range parts {
		pmi := generatePartMergeIter()
		pmi.mustInitFromPart(parts[i].p)
		pii = append(pii, pmi)
		totalSize += int64(parts[i].p.partMetadata.CompressedSizeBytes)
	}
<<<<<<< HEAD
	shouldCache := !tst.pm.ShouldApplyFadvis(totalSize)
=======
	shouldCache := tst.pm.ShouldCache(totalSize)
>>>>>>> 79f82fa2
	br := generateBlockReader()
	br.init(pii)
	bw := generateBlockWriter()
	bw.mustInitForFilePart(fileSystem, dstPath, shouldCache)

	pm, err := mergeBlocks(closeCh, bw, br)
	releaseBlockWriter(bw)
	releaseBlockReader(br)
	for i := range pii {
		releasePartMergeIter(pii[i])
	}
	if err != nil {
		return nil, err
	}
	pm.mustWriteMetadata(fileSystem, dstPath)
	fileSystem.SyncPath(dstPath)
	p := mustOpenFilePart(partID, root, fileSystem)
	return newPartWrapper(nil, p), nil
}

var errClosed = fmt.Errorf("the merger is closed")

func mergeBlocks(closeCh <-chan struct{}, bw *blockWriter, br *blockReader) (*partMetadata, error) {
	pendingBlockIsEmpty := true
	pendingBlock := generateBlockPointer()
	defer releaseBlockPointer(pendingBlock)
	var tmpBlock, tmpBlock2 *blockPointer
	var decoder *encoding.BytesBlockDecoder
	getDecoder := func() *encoding.BytesBlockDecoder {
		if decoder == nil {
			decoder = generateColumnValuesDecoder()
		}
		return decoder
	}
	releaseDecoder := func() {
		if decoder != nil {
			releaseColumnValuesDecoder(decoder)
			decoder = nil
		}
	}
	for br.nextBlockMetadata() {
		select {
		case <-closeCh:
			return nil, errClosed
		default:
		}
		b := br.block

		if pendingBlockIsEmpty {
			br.loadBlockData(getDecoder())
			pendingBlock.copyFrom(b)
			pendingBlockIsEmpty = false
			continue
		}

		if pendingBlock.bm.seriesID != b.bm.seriesID ||
			(pendingBlock.isFull() && pendingBlock.bm.timestamps.max <= b.bm.timestamps.min) {
			bw.mustWriteBlock(pendingBlock.bm.seriesID, &pendingBlock.block)
			releaseDecoder()
			br.loadBlockData(getDecoder())
			pendingBlock.copyFrom(b)
			continue
		}

		if tmpBlock == nil {
			tmpBlock = generateBlockPointer()
			defer releaseBlockPointer(tmpBlock)
		}
		tmpBlock.reset()
		tmpBlock.bm.seriesID = b.bm.seriesID
		br.loadBlockData(getDecoder())
		mergeTwoBlocks(tmpBlock, pendingBlock, b)
		if len(tmpBlock.timestamps) <= maxBlockLength && tmpBlock.uncompressedSizeBytes() <= maxUncompressedBlockSize {
			if len(tmpBlock.timestamps) == 0 {
				pendingBlockIsEmpty = true
			}
			pendingBlock, tmpBlock = tmpBlock, pendingBlock
			continue
		}

		if len(tmpBlock.timestamps) <= maxBlockLength {
			bw.mustWriteBlock(tmpBlock.bm.seriesID, &tmpBlock.block)
			pendingBlock.reset()
			pendingBlockIsEmpty = true
			releaseDecoder()
			continue
		}
		tmpBlock.idx = maxBlockLength
		pendingBlock.copyFrom(tmpBlock)
		l := tmpBlock.idx
		tmpBlock.idx = 0
		if tmpBlock2 == nil {
			tmpBlock2 = generateBlockPointer()
			defer releaseBlockPointer(tmpBlock2)
		}
		tmpBlock2.reset()
		tmpBlock2.append(tmpBlock, l)
		bw.mustWriteBlock(tmpBlock.bm.seriesID, &tmpBlock2.block)
		releaseDecoder()
	}
	if err := br.error(); err != nil {
		return nil, fmt.Errorf("cannot read block to merge: %w", err)
	}
	if !pendingBlockIsEmpty {
		bw.mustWriteBlock(pendingBlock.bm.seriesID, &pendingBlock.block)
	}
	releaseDecoder()
	var result partMetadata
	bw.Flush(&result)
	return &result, nil
}

func mergeTwoBlocks(target, left, right *blockPointer) {
	appendIfEmpty := func(ib1, ib2 *blockPointer) bool {
		if ib1.idx >= len(ib1.timestamps) {
			target.appendAll(ib2)
			return true
		}
		return false
	}

	defer target.updateMetadata()

	if left.bm.timestamps.max < right.bm.timestamps.min {
		target.appendAll(left)
		target.appendAll(right)
		return
	}
	if right.bm.timestamps.max < left.bm.timestamps.min {
		target.appendAll(right)
		target.appendAll(left)
		return
	}
	if appendIfEmpty(left, right) || appendIfEmpty(right, left) {
		return
	}

	for {
		i := left.idx
		ts2 := right.timestamps[right.idx]
		for i < len(left.timestamps) && left.timestamps[i] <= ts2 {
			i++
		}
		if left.timestamps[i-1] == ts2 {
			if left.versions[i-1] >= right.versions[right.idx] {
				target.append(left, i)
			} else {
				target.append(left, i-1) // skip left
				target.append(right, right.idx+1)
			}
			left.idx = i
			right.idx++ // skip right
			if appendIfEmpty(right, left) {
				return
			}
		} else {
			target.append(left, i)
			left.idx = i
		}
		if appendIfEmpty(left, right) {
			return
		}
		left, right = right, left
	}
}<|MERGE_RESOLUTION|>--- conflicted
+++ resolved
@@ -247,11 +247,7 @@
 		pii = append(pii, pmi)
 		totalSize += int64(parts[i].p.partMetadata.CompressedSizeBytes)
 	}
-<<<<<<< HEAD
-	shouldCache := !tst.pm.ShouldApplyFadvis(totalSize)
-=======
 	shouldCache := tst.pm.ShouldCache(totalSize)
->>>>>>> 79f82fa2
 	br := generateBlockReader()
 	br.init(pii)
 	bw := generateBlockWriter()
